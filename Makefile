--- conflicted
+++ resolved
@@ -66,24 +66,6 @@
 	$(INSTALL) pyzmq
 	bin/pip install cython
 	bin/pip install https://bitbucket.org/tarek/gevent/get/48b7c5262cca.tar.gz
-<<<<<<< HEAD
-	cd ${BUILD_TMP} && wget https://github.com/tarekziade/gevent-zeromq/zipball/master
-	rm -rf ${BUILD_TMP}/tarekziade-gevent-*
-	cd ${BUILD_TMP} && unzip master; cd tarekziade-gevent-*; $(PYTHON) setup.py install
-	bin/pip install circus
-	$(BUILDAPP) -t $(TIMEOUT) -c $(CHANNEL) $(PYPIOPTIONS) $(DEPS)
-
-build_no_crypto:
-	$(VIRTUALENV) --no-site-packages --distribute .
-	$(INSTALL) MoPyTools
-	$(INSTALL) nose
-	$(INSTALL) WebTest
-	$(INSTALL) wsgi_intercept
-	$(INSTALL) pyzmq
-	mkdir -p ${BUILD_TMP}
-=======
-	bin/pip install https://github.com/mozilla/PyBrowserID/zipball/master
->>>>>>> 0286967a
 	cd ${BUILD_TMP} && wget https://github.com/tarekziade/gevent-zeromq/zipball/master --no-check-certificate
 	rm -rf ${BUILD_TMP}/tarekziade-gevent-*
 	cd ${BUILD_TMP} && unzip master; cd tarekziade-gevent-*; $(PYTHON) setup.py install

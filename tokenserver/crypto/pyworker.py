import json
import sys
import os
import traceback

from powerhose.client.worker import Worker
from powerhose.util import unserialize
from powerhose.job import Job

from tokenserver import logger
from tokenserver.crypto.master import Response, PROTOBUF_CLASSES

from browserid._m2_monkeypatch import DSA as _DSA
from browserid._m2_monkeypatch import RSA as _RSA
from browserid import jwt
from browserid.certificates import CertificatesManager

from M2Crypto import BIO


class CertificatesManagerWithCache(CertificatesManager):

    def __init__(self, memory=None, memcache=None):
        if memory is None:
            memory = {}

        self.memory = memory
        self.memcache = memcache

    def __getitem__(self, hostname):
        """Get the certificate for the given hostname.

        If the certificate is not already in memory, try to get it in the
        shared memcache. If it's not in the the memcache, download it and store
        it both in memory and in the memcache.
        """
        try:
            # Use a cached key if available.
            return self.memory[hostname]
        except KeyError:
            # try to get the key from memcache if it doesn't exist in memory
                try:
                    # supposely the memcache lookup failed
                    raise KeyError()
                    key = self.memcache.get(hostname)
                    self.memory[hostname] = key
                    return key
                except KeyError:
                    # it doesn't exist in memcache either, so let's get it from
                    # the issuer host.
                    key = self.fetch_public_key(hostname)
                    #self.memcache.set(hostname, key)
                    self.memory[hostname] = key
                    return key


def get_crypto_obj(algo, filename=None, key=None):
    if filename is None and key is None:
        raise ValueError('you need to specify either filename or key')

    if key is not None:
        bio = BIO.MemoryBuffer(str(key))
    else:
        bio = BIO.openfile(filename)

    # we can know what's the algorithm used thanks to the filename
    if algo.startswith('RS'):
        obj = _RSA.load_pub_key_bio(bio)
    elif algo.startswith('DS'):
        obj = _DSA.load_pub_key_bio(bio)
    else:
        raise ValueError('unknown algorithm')
    return obj


def get_certificate(algo, filename=None, key=None):
    obj = get_crypto_obj(algo, filename, key)
    cls = getattr(jwt, '%sKey' % algo)
    return cls(obj=obj)


class CryptoWorker(object):

    def __init__(self):
        logger.info('starting a crypto worker')
        self.certs = CertificatesManagerWithCache()

    def __call__(self, msg):
        """proxy to the functions exposed by the worker"""
        logger.info('worker called with the message %s' % msg)
        try:
            if isinstance(msg, list):
                data = msg[0]
            else:
                data = msg

            data = unserialize(data)
            job = Job.load_from_string(data[-1])

            try:
                function_id, serialized_data = job.data.split('::', 1)
                obj = PROTOBUF_CLASSES[function_id]()
                obj.ParseFromString(serialized_data)
                data = {}
                for field, value in obj.ListFields():
                    data[field.name] = value

            except ValueError:
                raise ValueError('could not parse data')

            if not hasattr(self, function_id):
                raise ValueError('the function does not exists')

            res = getattr(self, function_id)(**data)
            return Response(value=res).SerializeToString()
        except Exception as e:
            exc_type, exc_value, exc_traceback = sys.exc_info()
            exc = traceback.format_tb(exc_traceback)
            exc.insert(0, str(e))
            return Response(error='\n'.join(exc)).SerializeToString()

    def error(self, message):
        """returns an error message"""
        raise Exception(message)

    def check_signature(self, hostname, signed_data, signature, algorithm):
        try:
            try:
                data = self.certs[hostname]
            except KeyError:
                self.error('unknown hostname "%s"' % hostname)

            cert = jwt.load_key(algorithm, data)
            return cert.verify(signed_data, signature)
        except:
            self.error('could not check sig')

    def check_signature_with_cert(self, cert, signed_data, signature,
                                  algorithm):
        try:
            cert = get_certificate(key=cert, algo=algorithm)
            return cert.verify(signed_data, signature)
        except:
            self.error('could not check sig')

    def derivate_key(self):
        pass


<<<<<<< HEAD
def get_worker(endpoint, memcache=None, prefix='tokenserver', worker=None):
    identity = 'ipc://%s-%s' % (prefix, os.getpid())
    if worker is None:
        worker = CryptoWorker(memcache)
    return Worker(endpoint, identity, worker)
=======
def get_worker(endpoint, path, identity=None):
    pid = str(os.getpid())
    if identity is None:
        identity = 'ipc:///tmp/tokenserver-slave-%s.ipc' % pid
    else:
        identity = identity.replace('$PID', pid)

    return Worker(endpoint, identity, CryptoWorker(os.path.abspath(path)))
>>>>>>> b506a3bf


def main(worker=None):
    if len(sys.argv) < 1:
<<<<<<< HEAD
        raise ValueError("You should specify the zeromq and the memcache"
                         "endpoint")
    worker = get_worker(*sys.argv[1:], worker=worker)
=======
        raise ValueError("You should specify the certificates folder")

    worker = get_worker(*sys.argv[1:])
>>>>>>> b506a3bf
    try:
        worker.run()
    finally:
        worker.stop()

if __name__ == '__main__':
    main()<|MERGE_RESOLUTION|>--- conflicted
+++ resolved
@@ -147,35 +147,23 @@
         pass
 
 
-<<<<<<< HEAD
-def get_worker(endpoint, memcache=None, prefix='tokenserver', worker=None):
-    identity = 'ipc://%s-%s' % (prefix, os.getpid())
-    if worker is None:
-        worker = CryptoWorker(memcache)
-    return Worker(endpoint, identity, worker)
-=======
-def get_worker(endpoint, path, identity=None):
+def get_worker(endpoint, memcache=None, identity=None, prefix='tokenserver',
+               worker=None):
     pid = str(os.getpid())
     if identity is None:
         identity = 'ipc:///tmp/tokenserver-slave-%s.ipc' % pid
     else:
         identity = identity.replace('$PID', pid)
-
-    return Worker(endpoint, identity, CryptoWorker(os.path.abspath(path)))
->>>>>>> b506a3bf
+    if worker is None:
+        worker = CryptoWorker(memcache)
+    return Worker(endpoint, identity, worker)
 
 
 def main(worker=None):
     if len(sys.argv) < 1:
-<<<<<<< HEAD
         raise ValueError("You should specify the zeromq and the memcache"
                          "endpoint")
     worker = get_worker(*sys.argv[1:], worker=worker)
-=======
-        raise ValueError("You should specify the certificates folder")
-
-    worker = get_worker(*sys.argv[1:])
->>>>>>> b506a3bf
     try:
         worker.run()
     finally:

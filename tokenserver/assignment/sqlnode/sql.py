--- conflicted
+++ resolved
@@ -11,11 +11,8 @@
 import math
 import traceback
 import hashlib
-<<<<<<< HEAD
 import uuid
-=======
 import time
->>>>>>> d8c71d05
 from mozsvc.exceptions import BackendError
 
 from sqlalchemy.sql import select, update, and_
